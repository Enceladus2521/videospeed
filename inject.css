/* Origin specific overrides */

/* YouTube player */
.ytp-hide-info-bar .vsc-controller {
  position: relative;
  top: 10px;
}

.ytp-autohide .vsc-controller {
  visibility: hidden;
  transition: opacity .25s cubic-bezier(0.4,0,0.2,1);
  opacity: 0;
}

.ytp-autohide .vcs-show {
  visibility: visible;
  opacity: 1.0;
}

.vsc-hidden { display: none !important; }
.vsc-manual {
  visibility: visible !important;
  opacity: 1.0 !important;
}

/* YouTube embedded player */
/* e.g. https://www.igvita.com/2012/09/12/web-fonts-performance-making-pretty-fast/ */
.full-frame .html5-video-player:not(.ytp-fullscreen) .vsc-controller {
  position: relative;
  top: 45px;
}

.ytp-fullscreen .vsc-controller {
  display: block;
  position: relative;
  top: 60px;
}

/* shift controller on vine.co */
/* e.g. https://vine.co/v/OrJj39YlL57 */
.video-container .vine-video-container .vsc-controller {
  margin-left: 40px;
}

/* shift YT 3D controller down */
/* e.g. https://www.youtube.com/watch?v=erftYPflJzQ */
.ytp-webgl-spherical-control {
  top: 50px !important;
}

.ytp-fullscreen .ytp-webgl-spherical-control {
  top: 100px !important;
}

/* disable Vimeo video overlay */
div.video-wrapper + div.target {
  height: 0;
}

<<<<<<< HEAD
/* Fix black overlay on Kickstarter */
div.video-player.has_played.vertically_center:before, div.legacy-video-player.has_played.vertically_center:before {
  content: none !important;
=======
.vcs-dragging {
  cursor: -webkit-grabbing;
>>>>>>> d09f9a00
}<|MERGE_RESOLUTION|>--- conflicted
+++ resolved
@@ -1,5 +1,10 @@
+.vsc-hidden { display: none !important; }
+.vsc-manual {
+  visibility: visible !important;
+  opacity: 1.0 !important;
+}
+
 /* Origin specific overrides */
-
 /* YouTube player */
 .ytp-hide-info-bar .vsc-controller {
   position: relative;
@@ -15,12 +20,6 @@
 .ytp-autohide .vcs-show {
   visibility: visible;
   opacity: 1.0;
-}
-
-.vsc-hidden { display: none !important; }
-.vsc-manual {
-  visibility: visible !important;
-  opacity: 1.0 !important;
 }
 
 /* YouTube embedded player */
@@ -57,12 +56,8 @@
   height: 0;
 }
 
-<<<<<<< HEAD
+
 /* Fix black overlay on Kickstarter */
 div.video-player.has_played.vertically_center:before, div.legacy-video-player.has_played.vertically_center:before {
   content: none !important;
-=======
-.vcs-dragging {
-  cursor: -webkit-grabbing;
->>>>>>> d09f9a00
 }